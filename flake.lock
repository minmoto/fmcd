--- conflicted
+++ resolved
@@ -72,22 +72,14 @@
     "fenix": {
       "inputs": {
         "nixpkgs": [
-<<<<<<< HEAD
-          "flakebox",
-=======
->>>>>>> 0583de35
+          "flakebox",
           "nixpkgs"
         ],
         "rust-analyzer-src": "rust-analyzer-src"
       },
       "locked": {
-<<<<<<< HEAD
-        "lastModified": 1699597299,
-        "narHash": "sha256-uJMCDTKSUB7+K+s7SB2DS6WU2VGDmruXmP9TQwTYGkw=",
-=======
         "lastModified": 1712730246,
         "narHash": "sha256-iB8bFj+07RHpmt+XuGGvYQk2Iwm12u6+DklGq/+Tg5s=",
->>>>>>> 0583de35
         "owner": "nix-community",
         "repo": "fenix",
         "rev": "d402ae4a5e5676722290470f61a5e8e3155b5487",
@@ -160,13 +152,9 @@
       "inputs": {
         "android-nixpkgs": "android-nixpkgs",
         "crane": "crane",
-<<<<<<< HEAD
-        "fenix": "fenix",
-=======
         "fenix": [
           "fenix"
         ],
->>>>>>> 0583de35
         "flake-utils": "flake-utils_3",
         "nixpkgs": [
           "nixpkgs"
@@ -174,18 +162,6 @@
         "systems": "systems_4"
       },
       "locked": {
-<<<<<<< HEAD
-        "lastModified": 1703201932,
-        "narHash": "sha256-Uzf4pJaqlpRE5N+pR+YRfQcodzkYi5X1LbQLrQcPgZQ=",
-        "owner": "rustshop",
-        "repo": "flakebox",
-        "rev": "519839a4c91ad6d7d66d78da8f80003812dcebf9",
-        "type": "github"
-      },
-      "original": {
-        "owner": "rustshop",
-        "repo": "flakebox",
-=======
         "lastModified": 1712778429,
         "narHash": "sha256-oile9hEqPZdlLLGAy359Lpek36lPoKPbWtda63I3/5o=",
         "owner": "dpc",
@@ -197,19 +173,13 @@
         "owner": "dpc",
         "repo": "flakebox",
         "rev": "226d584e9a288b9a0471af08c5712e7fac6f87dc",
->>>>>>> 0583de35
         "type": "github"
       }
     },
     "nixpkgs": {
       "locked": {
-<<<<<<< HEAD
         "lastModified": 1710695816,
         "narHash": "sha256-3Eh7fhEID17pv9ZxrPwCLfqXnYP006RKzSs0JptsN84=",
-=======
-        "lastModified": 1712437997,
-        "narHash": "sha256-g0whLLwRvgO2FsyhY8fNk+TWenS3jg5UdlWL4uqgFeo=",
->>>>>>> 0583de35
         "owner": "nixos",
         "repo": "nixpkgs",
         "rev": "e38d7cb66ea4f7a0eb6681920615dfcc30fc2920",
@@ -224,10 +194,7 @@
     },
     "root": {
       "inputs": {
-<<<<<<< HEAD
-=======
         "fenix": "fenix",
->>>>>>> 0583de35
         "flake-utils": "flake-utils",
         "flakebox": "flakebox",
         "nixpkgs": "nixpkgs"
@@ -236,13 +203,8 @@
     "rust-analyzer-src": {
       "flake": false,
       "locked": {
-<<<<<<< HEAD
         "lastModified": 1699552432,
         "narHash": "sha256-MxxTH/X5vnqLWEwokxdA5AkX/NpXOrHMn/95QwOdA4o=",
-=======
-        "lastModified": 1712663608,
-        "narHash": "sha256-tN9ZL6kGppmHg84lxlpAlaN+kXWNctKK7Yitq/iXDEw=",
->>>>>>> 0583de35
         "owner": "rust-lang",
         "repo": "rust-analyzer",
         "rev": "a5feb4f05f09adca661c869b1bf2324898cbaa43",
