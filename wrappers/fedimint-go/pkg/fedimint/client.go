--- conflicted
+++ resolved
@@ -91,11 +91,7 @@
 
 func (fc *FedimintClient) UseDefaultGateway() error {
 	// hits list_gateways and sets activeGatewayId to the first gateway
-<<<<<<< HEAD
-	gateways, err := fc.Ln.ListGateways(&fc.ActiveFederationId)
-=======
 	gateways, err := fc.Ln.ListGateways(nil)
->>>>>>> ac8c2cb0
 	if err != nil {
 		return fmt.Errorf("error getting gateways: %w", err)
 	}
@@ -123,28 +119,7 @@
 	return fc.fetchWithAuth(endpoint, "POST", jsonBody)
 }
 
-<<<<<<< HEAD
-func (fc *FedimintClient) postWithFederationId(endpoint string, body interface{}, federationId *string) ([]byte, error) {
-	// Marshal the body to JSON
-	bodyJSON, err := json.Marshal(body)
-	if err != nil {
-		return nil, err
-	}
-
-	// Initialize and convert JSON to map for manipulation
-	var bodyMap = make(map[string]interface{}) // Initialize the map here
-	if err := json.Unmarshal(bodyJSON, &bodyMap); err != nil {
-		return nil, err
-	}
-
-	// If bodyMap is nil after unmarshalling, initialize it
-	if bodyMap == nil {
-		println("bodyMap is nil")
-		bodyMap = make(map[string]interface{})
-	}
-
-	// Set federationId in the body map
-=======
+
 // postWithFederationId takes any request object, marshals it to JSON, optionally adds a federationId, and makes a POST request.
 func (fc *FedimintClient) postWithFederationId(endpoint string, requestBody interface{}, federationId *string) ([]byte, error) {
 	// Initialize an empty map for the request body.
@@ -169,17 +144,13 @@
 	// Determine the effective federationId to use
 	effectiveFederationId := fc.ActiveFederationId
 	fmt.Printf("effectiveFederationId: %s\n", effectiveFederationId)
->>>>>>> ac8c2cb0
+
 	if federationId != nil {
 		bodyMap["federationId"] = *federationId
 	} else {
 		bodyMap["federationId"] = fc.ActiveFederationId
 	}
-<<<<<<< HEAD
-
-	// Marshal the modified body back to JSON
-	modifiedBodyJSON, err := json.Marshal(bodyMap)
-=======
+
 	fmt.Printf("effectiveFederationId: %s\n", effectiveFederationId)
 
 	// Add federationId to the map, which is now guaranteed to be initialized.
@@ -187,30 +158,21 @@
 
 	// Marshal the request map back to JSON to use as the request body.
 	modifiedRequestJSON, err := json.Marshal(requestMap)
->>>>>>> ac8c2cb0
 	if err != nil {
 		return nil, fmt.Errorf("failed to marshal modified request map: %w", err)
 	}
 
-<<<<<<< HEAD
-	// Make the POST request with the modified body
-	return fc.fetchWithAuth(endpoint, "POST", modifiedBodyJSON)
-=======
+
 	fmt.Printf("modifiedRequestJSON: %s\n", modifiedRequestJSON)
 
 	// Proceed to make the POST request with the modified JSON body.
 	return fc.fetchWithAuth(endpoint, "POST", modifiedRequestJSON)
->>>>>>> ac8c2cb0
 }
 
 func (fc *FedimintClient) postWithGatewayIdAndFederationId(endpoint string, requestBody interface{}, gatewayId *string, federationId *string) ([]byte, error) {
 	// Initialize an empty map for the request body.
 	requestMap := make(map[string]interface{})
 
-<<<<<<< HEAD
-	var bodyMap = make(map[string]interface{})
-	// Add federationId to the map
-=======
 	// If the requestBody is not nil and not empty, marshal and unmarshal it into the map.
 	if requestBody != nil {
 		requestJSON, err := json.Marshal(requestBody)
@@ -228,7 +190,6 @@
 	}
 
 	// Determine the effective federationId to use
->>>>>>> ac8c2cb0
 	effectiveFederationId := fc.ActiveFederationId
 	if federationId != nil {
 		effectiveFederationId = *federationId
@@ -236,17 +197,7 @@
 	fmt.Printf("effectiveFederationId: %s\n", effectiveFederationId)
 	requestMap["federationId"] = effectiveFederationId
 
-<<<<<<< HEAD
-	// Unmarshal the JSON into a map to add federationId
-	err = json.Unmarshal(originalBodyJSON, &bodyMap)
-	if err != nil {
-		return nil, err
-	}
-
-	// Add gatewayId to the map
-=======
 	// Determine the effective gatewayId to use
->>>>>>> ac8c2cb0
 	effectiveGatewayId := fc.ActiveGatewayId
 	if gatewayId != nil {
 		effectiveGatewayId = *gatewayId
@@ -596,15 +547,10 @@
 	return &infoResp, nil
 }
 
-<<<<<<< HEAD
-func (ln *LnModule) ClaimPubkeyTweakReceive(privateKey string, tweaks []uint64, federationId string) (*types.InfoResponse, error) {
-	request := modules.LnClaimPubkeyTweakedRequest{PrivateKey: privateKey, Tweaks: tweaks}
-	resp, err := ln.Client.postWithFederationId("/ln/claim-external-receive-tweaked", request, &federationId)
-=======
+
 func (ln *LnModule) ClaimPubkeyTweakReceive(privateKey string, tweaks []uint64, gatewayId string, federationId string) (*types.InfoResponse, error) {
 	request := modules.LnClaimPubkeyTweakedRequest{PrivateKey: privateKey, Tweaks: tweaks}
 	resp, err := ln.Client.postWithGatewayIdAndFederationId("/ln/claim-external-receive-tweaked", request, &gatewayId, &federationId)
->>>>>>> ac8c2cb0
 	if err != nil {
 		return nil, err
 	}
@@ -653,11 +599,7 @@
 }
 
 func (ln *LnModule) ListGateways(federationId *string) ([]modules.Gateway, error) {
-<<<<<<< HEAD
-	resp, err := ln.Client.postWithFederationId("/ln/list-gateways", nil, nil)
-=======
 	resp, err := ln.Client.postWithFederationId("/ln/list-gateways", nil, federationId)
->>>>>>> ac8c2cb0
 	if err != nil {
 		return nil, err
 	}
