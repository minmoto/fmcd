--- conflicted
+++ resolved
@@ -51,17 +51,10 @@
 }
 
 type LnPayResponse struct {
-<<<<<<< HEAD
-	OperationId string `json:"operationId"`
-	PaymentType string `json:"paymentType"`
-	ContractId  string `json:"contractId"`
-	Fee         int    `json:"fee"`
-=======
 	OperationId string          `json:"operationId"`
 	PaymentType PaymentTypeInfo `json:"paymentType"`
 	ContractId  string          `json:"contractId"`
 	Fee         int             `json:"fee"`
->>>>>>> ac8c2cb0
 }
 
 type AwaitLnPayRequest struct {
