package main

import (
	"encoding/hex"
	"encoding/json"
	"fedimint-go-client/pkg/fedimint"
	"fmt"
	"os"

	"github.com/btcsuite/btcd/btcec/v2"
	"github.com/joho/godotenv"
)

func logMethod(method string) {
	fmt.Println("--------------------")
	fmt.Printf("Method: %s\n", method)
}

func logInputAndOutput(input interface{}, output interface{}) {
	fmt.Println("Input: ", input)
	fmt.Println("Output: ", output)
	fmt.Println("--------------------")
}

type KeyPair struct {
	PrivateKey string
	PublicKey  string
}

func newKeyPair() KeyPair {
	privateKey, err := btcec.NewPrivateKey()
	if err != nil {
		panic("failed to generate a private key")
	}

	pubKey := privateKey.PubKey()
	return KeyPair{
		PrivateKey: hex.EncodeToString(privateKey.Serialize()),
		PublicKey:  hex.EncodeToString(pubKey.SerializeCompressed()),
	}
}

func buildTestClient() *fedimint.FedimintClient {
	err := godotenv.Load(".env")
	if err != nil {
		fmt.Println("Error loading .env file")
	}

	baseUrl := os.Getenv("FEDIMINT_CLIENTD_BASE_URL")
	if baseUrl == "" {
		baseUrl = "http://127.0.0.1:3333"
	}

	password := os.Getenv("FEDIMINT_CLIENTD_PASSWORD")
	if password == "" {
		password = "password"
	}

	federationId := os.Getenv("FEDIMINT_CLIENTD_ACTIVE_FEDERATION_ID")
	if federationId == "" {
		federationId = "15db8cb4f1ec8e484d73b889372bec94812580f929e8148b7437d359af422cd3"
	}

	return fedimint.NewFedimintClient(baseUrl, password, federationId)
}

func main() {
	fc := buildTestClient()
<<<<<<< HEAD
=======
	fc.UseDefaultGateway()
>>>>>>> ac8c2cb0
	keyPair := newKeyPair()
	fmt.Printf("Generated Key Pair: ")
	fmt.Printf("       Private Key: %s\n", keyPair.PrivateKey)
	fmt.Printf("        Public Key: %s\n", keyPair.PublicKey)

	///////////////////
	// ADMIN METHODS //
	///////////////////

	// `/v2/admin/config`
	logMethod("/v2/admin/config")
	data, err := fc.Config()
	if err != nil {
		fmt.Println("Error calling CONFIG: ", err)
		return
	}
	logInputAndOutput(nil, data)

	// `/v2/admin/discover-version`
	logMethod("/v2/admin/discover-version")
	discoverResponseData, err := fc.DiscoverVersion(1)
	if err != nil {
		fmt.Println("Error calling VERSION: ", err)
<<<<<<< HEAD
		return
	}

	jsonBytes, err := json.Marshal(discoverResponseData)
	if err != nil {
		fmt.Println("Error marshaling JSON(discover-version):", err)
		return
	}
	var fedimintResponseData interface{}
	err = json.Unmarshal(jsonBytes, &fedimintResponseData)
	if err != nil {
		fmt.Println("Error unmarshalling JSON(discover-version):", err)
		return
	}

=======
		return
	}

	jsonBytes, err := json.Marshal(discoverResponseData)
	if err != nil {
		fmt.Println("Error marshaling JSON(discover-version):", err)
		return
	}
	var fedimintResponseData interface{}
	err = json.Unmarshal(jsonBytes, &fedimintResponseData)
	if err != nil {
		fmt.Println("Error unmarshalling JSON(discover-version):", err)
		return
	}

>>>>>>> ac8c2cb0
	logInputAndOutput(1, fedimintResponseData)

	// `/v2/admin/federation-ids
	logMethod("/v2/admin/federation-ids")
	federationIds, err := fc.FederationIds()
	if err != nil {
		fmt.Println("Error calling FEDERATION_IDS: ", err)
		return
	}
	logInputAndOutput(nil, federationIds)

	// `/v2/admin/info`
	logMethod("/v2/admin/info")
	infoDataResponse, err := fc.Info()
	if err != nil {
		fmt.Println("Error calling INFO: ", err)
		return
	}

	jsonBytes, err = json.Marshal(infoDataResponse)
<<<<<<< HEAD
	if err != nil {
		fmt.Println("Error marshaling JSON(discover-version):", err)
		return
	}
	var infoResponseData interface{}
	err = json.Unmarshal(jsonBytes, &infoResponseData)
	if err != nil {
		fmt.Println("Error unmarshalling JSON(discover-version):", err)
		return
	}
=======
	if err != nil {
		fmt.Println("Error marshaling JSON(discover-version):", err)
		return
	}
	var infoResponseData interface{}
	err = json.Unmarshal(jsonBytes, &infoResponseData)
	if err != nil {
		fmt.Println("Error unmarshalling JSON(discover-version):", err)
		return
	}
>>>>>>> ac8c2cb0

	logInputAndOutput(nil, infoResponseData)

	// `/v2/admin/join`
	inviteCode := os.Getenv("FEDIMINT_CLIENTD_BASE_URL")
	if inviteCode == "" {
		inviteCode = "fed11qgqrgvnhwden5te0v9k8q6rp9ekh2arfdeukuet595cr2ttpd3jhq6rzve6zuer9wchxvetyd938gcewvdhk6tcqqysptkuvknc7erjgf4em3zfh90kffqf9srujn6q53d6r056e4apze5cw27h75"
	}
	logMethod("/v2/admin/join")
	joinData, err := fc.Join(inviteCode, true, true, false)
<<<<<<< HEAD
	if err != nil {
		fmt.Println("Error calling JOIN: ", err)
		return
	}

	jsonBytes, err = json.Marshal(joinData)
	if err != nil {
		fmt.Println("Error marshaling JSON(join):", err)
		return
	}
	var joinResponseData interface{}
	err = json.Unmarshal(jsonBytes, &joinResponseData)
	if err != nil {
		fmt.Println("Error unmarshalling JSON(join):", err)
		return
	}

=======
	if err != nil {
		fmt.Println("Error calling JOIN: ", err)
		return
	}

	jsonBytes, err = json.Marshal(joinData)
	if err != nil {
		fmt.Println("Error marshaling JSON(join):", err)
		return
	}
	var joinResponseData interface{}
	err = json.Unmarshal(jsonBytes, &joinResponseData)
	if err != nil {
		fmt.Println("Error unmarshalling JSON(join):", err)
		return
	}

>>>>>>> ac8c2cb0
	logInputAndOutput(inviteCode, joinResponseData)

	// `/v2/admin/list-operations`
	logMethod("/v2/admin/list-operations")
	listOperationsData, err := fc.ListOperations(10, nil)
	if err != nil {
		fmt.Println("Error calling JOIN: ", err)
		return
	}

	jsonBytes, err = json.Marshal(listOperationsData)
	if err != nil {
		fmt.Println("Error marshaling JSON(list-operations):", err)
		return
	}
	var listOperationsResponseData interface{}
	err = json.Unmarshal(jsonBytes, &listOperationsResponseData)
	if err != nil {
		fmt.Println("Error unmarshalling JSON(list-operations):", err)
		return
	}

	logInputAndOutput([]interface{}{10}, listOperationsResponseData)

	///////////////////////
	// LIGHTNING METHODS //
	///////////////////////

	// `/v2/ln/list-gateways`
	logMethod("/v2/ln/list-gateways")
<<<<<<< HEAD
	gatewayList, err := fc.Ln.ListGateways(&fc.ActiveFederationId)
=======
	gatewayList, err := fc.Ln.ListGateways(nil)
>>>>>>> ac8c2cb0
	if err != nil {
		fmt.Println("Error calling LIST_GATEWAYS: ", err)
		return
	}

	jsonBytes, err = json.Marshal(gatewayList)
<<<<<<< HEAD
	if err != nil {
		fmt.Println("Error marshaling JSON(list-gateways):", err)
		return
	}
	var gatewayListResponseData interface{}
	err = json.Unmarshal(jsonBytes, &gatewayListResponseData)
	if err != nil {
		fmt.Println("Error unmarshalling JSON(list-gateways):", err)
		return
	}
=======
	if err != nil {
		fmt.Println("Error marshaling JSON(list-gateways):", err)
		return
	}
	var gatewayListResponseData interface{}
	err = json.Unmarshal(jsonBytes, &gatewayListResponseData)
	if err != nil {
		fmt.Println("Error unmarshalling JSON(list-gateways):", err)
		return
	}
>>>>>>> ac8c2cb0

	logInputAndOutput(nil, gatewayListResponseData)

	// `/v2/ln/invoice`
	logMethod("/v2/ln/invoice")
<<<<<<< HEAD

	gatewayId := "035f2f7912e0f570841d5c0d8976a40af0dcca5609198436f596e78d2c851ee58a"
	invoiceData, err := fc.Ln.CreateInvoice(10000, "test_INVOICE", nil, &gatewayId, nil)
=======
	invoiceData, err := fc.Ln.CreateInvoice(10000, "test", nil, nil, nil)
>>>>>>> ac8c2cb0
	if err != nil {
		fmt.Println("Error calling INVOICE: ", err)
		return
	}

	jsonBytes, err = json.Marshal(invoiceData)
	if err != nil {
		fmt.Println("Error marshaling JSON(invoice):", err)
		return
	}
	var invoiceResponseData interface{}
	err = json.Unmarshal(jsonBytes, &invoiceResponseData)
	if err != nil {
		fmt.Println("Error unmarshalling JSON(invoice):", err)
		return
	}

	logInputAndOutput([]interface{}{10000, "test_Invoice"}, invoiceResponseData)

	// `/v2/ln/pay`
	logMethod("/v2/ln/pay")
<<<<<<< HEAD
	comment := "Test for services"
	if invoiceData == nil {
		fmt.Println("invoice data is empty")
	}
	payData, err := fc.Ln.Pay(invoiceData.Invoice, nil, &comment, &gatewayId, nil)
	if err != nil {
		fmt.Println("Error calling PAY: ", err)
		return
	}

	jsonBytes, err = json.Marshal(payData)
	if err != nil {
		fmt.Println("Error marshaling JSON(pay):", err)
		return
	}
	var payResponseData interface{}
	err = json.Unmarshal(jsonBytes, &payResponseData)
	if err != nil {
		fmt.Println("Error unmarshalling JSON(pay):", err)
		return
	}

	logInputAndOutput(invoiceData.Invoice, payResponseData)

	// /v2/ln/await-invoice
	logMethod("/v2/ln/await-invoice")
	if invoiceData == nil {
		fmt.Println("invoice data is empty")
	}
	awaitInvoiceData, err := fc.Ln.AwaitInvoice(invoiceData.OperationId, nil)
	if err != nil {
		fmt.Println("Error calling AWAIT_INVOICE: ", err)
		return
	}

	jsonBytes, err = json.Marshal(awaitInvoiceData)
	if err != nil {
		fmt.Println("Error marshaling JSON(await-invoice):", err)
		return
	}
	var awaitInvoiceResponseData interface{}
	err = json.Unmarshal(jsonBytes, &awaitInvoiceResponseData)
	if err != nil {
		fmt.Println("Error unmarshalling JSON(await-invoice):", err)
		return
	}

	logInputAndOutput(invoiceData.OperationId, awaitInvoiceResponseData)

	// `/v1/ln/invoice-external-pubkey-tweaked`
	logMethod("/v1/ln/invoice-external-pubkey-tweaked")
	tweakInvoice, err := fc.Ln.CreateInvoiceForPubkeyTweak(keyPair.PublicKey, 1, 10000, "test", nil, &gatewayId, nil)
	if err != nil {
		fmt.Println("Error calling CREATE_INVOICE_FOR_PUBKEY_TWEAK: ", err)
		return
	}

	jsonBytes, err = json.Marshal(tweakInvoice)
	if err != nil {
		fmt.Println("Error marshaling JSON(await-invoice):", err)
		return
	}
	var tweakInvoiceResponseData interface{}
	err = json.Unmarshal(jsonBytes, &tweakInvoiceResponseData)
	if err != nil {
		fmt.Println("Error unmarshalling JSON(await-invoice):", err)
		return
	}

	logInputAndOutput([]interface{}{keyPair.PublicKey, 1, 10000, "test"}, tweakInvoiceResponseData)
	// pay the invoice
	_, _ = fc.Ln.Pay(tweakInvoice.Invoice, nil, nil, nil, nil)
	fmt.Println("Paid locked invoice!")

	// `/v1/ln/claim-external-pubkey-tweaked`
	logMethod("/v1/ln/claim-external-pubkey-tweaked")
	claimInvoice, err := fc.Ln.ClaimPubkeyTweakReceive(keyPair.PrivateKey, []uint64{1}, fc.GetActiveFederationId())
	if err != nil {
		fmt.Println("Error calling CLAIM_PUBKEY_RECEIVE_TWEAKED: ", err)
		return
	}

	jsonBytes, err = json.Marshal(claimInvoice)
	if err != nil {
		fmt.Println("Error marshaling JSON(claim-external-pubkey-tweaked):", err)
		return
	}
	var claimInvoiceResponseData interface{}
	err = json.Unmarshal(jsonBytes, &claimInvoiceResponseData)
	if err != nil {
		fmt.Println("Error unmarshalling JSON(claim-external-pubkey-tweaked):", err)
		return
	}

	logInputAndOutput([]interface{}{keyPair.PrivateKey, []uint64{1}}, claimInvoiceResponseData)

	//////////////////
	// MINT METHODS //
	//////////////////

	// `/v2/mint/spend`
	logMethod("/v2/mint/spend")
	mintData, err := fc.Mint.Spend(3000, true, 1000, false, nil)
	if err != nil {
		fmt.Println("Error calling SPEND: ", err)
		return
	}

	jsonBytes, err = json.Marshal(mintData)
	if err != nil {
		fmt.Println("Error marshaling JSON(spend):", err)
		return
	}
	var mintResponseData interface{}
	err = json.Unmarshal(jsonBytes, &mintResponseData)
	if err != nil {
		fmt.Println("Error unmarshalling JSON(spend):", err)
		return
	}

	logInputAndOutput([]interface{}{3000, true, 1000}, mintResponseData)

	// `/v2/mint/decode-notes`
	logMethod("/v2/mint/decode-notes")
	if mintData == nil {
		fmt.Println("mintData is nil.")
		return
	}
	decodedData, err := fc.Mint.DecodeNotes(mintData.Notes)
	if err != nil {
		fmt.Println("Error calling DECODE_NOTES: ", err)
		return
	}

	jsonBytes, err = json.Marshal(decodedData)
	if err != nil {
		fmt.Println("Error marshaling JSON(decode-notes):", err)
		return
	}
	var decodedResponseData interface{}
	err = json.Unmarshal(jsonBytes, &decodedResponseData)
	if err != nil {
		fmt.Println("Error unmarshalling JSON(decode-notes):", err)
		return
	}

	logInputAndOutput(mintData.Notes, decodedResponseData)

	// `/v2/mint/encode-notes`
	logMethod("/v2/mint/encode-notes")
	if decodedData == nil {
		fmt.Println("decodedData is nil.")
		return
	}
	encodedData, err := fc.Mint.EncodeNotes(decodedData.NotesJson)
	if err != nil {
		fmt.Println("Error calling ENCODE_NOTES: ", err)
		return
	}

=======
	payData, err := fc.Ln.Pay(invoiceData.Invoice, fc.GetActiveGatewayId(), nil, nil, nil)
	if err != nil {
		fmt.Println("Error calling PAY: ", err)
		return
	}

	jsonBytes, err = json.Marshal(payData)
	if err != nil {
		fmt.Println("Error marshaling JSON(pay):", err)
		return
	}
	var payResponseData interface{}
	err = json.Unmarshal(jsonBytes, &payResponseData)
	if err != nil {
		fmt.Println("Error unmarshalling JSON(pay):", err)
		return
	}

	logInputAndOutput(invoiceData.Invoice, payResponseData)

	// /v2/ln/await-invoice
	logMethod("/v2/ln/await-invoice")
	awaitInvoiceData, err := fc.Ln.AwaitInvoice(invoiceData.OperationId, fc.GetActiveGatewayId(), nil)
	if err != nil {
		fmt.Println("Error calling AWAIT_INVOICE: ", err)
		return
	}

	jsonBytes, err = json.Marshal(awaitInvoiceData)
	if err != nil {
		fmt.Println("Error marshaling JSON(await-invoice):", err)
		return
	}
	var awaitInvoiceResponseData interface{}
	err = json.Unmarshal(jsonBytes, &awaitInvoiceResponseData)
	if err != nil {
		fmt.Println("Error unmarshalling JSON(await-invoice):", err)
		return
	}

	logInputAndOutput(invoiceData.OperationId, awaitInvoiceResponseData)

	// `/v1/ln/invoice-external-pubkey-tweaked`
	logMethod("/v1/ln/invoice-external-pubkey-tweaked")
	tweakInvoice, err := fc.Ln.CreateInvoiceForPubkeyTweak(keyPair.PublicKey, 1, 10000, "test", fc.GetActiveGatewayId(), nil, nil)
	if err != nil {
		fmt.Println("Error calling CREATE_INVOICE_FOR_PUBKEY_TWEAK: ", err)
		return
	}

	jsonBytes, err = json.Marshal(tweakInvoice)
	if err != nil {
		fmt.Println("Error marshaling JSON(await-invoice):", err)
		return
	}
	var tweakInvoiceResponseData interface{}
	err = json.Unmarshal(jsonBytes, &tweakInvoiceResponseData)
	if err != nil {
		fmt.Println("Error unmarshalling JSON(await-invoice):", err)
		return
	}

	logInputAndOutput([]interface{}{keyPair.PublicKey, 1, 10000, "test"}, tweakInvoiceResponseData)
	// pay the invoice
	_, _ = fc.Ln.Pay(tweakInvoice.Invoice, fc.GetActiveGatewayId(), nil, nil, nil)
	fmt.Println("Paid locked invoice!")

	// `/v1/ln/claim-external-pubkey-tweaked`
	logMethod("/v1/ln/claim-external-pubkey-tweaked")
	claimInvoice, err := fc.Ln.ClaimPubkeyTweakReceive(keyPair.PrivateKey, []uint64{1}, fc.GetActiveFederationId(), fc.GetActiveFederationId())
	if err != nil {
		fmt.Println("Error calling CLAIM_PUBKEY_RECEIVE_TWEAKED: ", err)
		return
	}

	jsonBytes, err = json.Marshal(claimInvoice)
	if err != nil {
		fmt.Println("Error marshaling JSON(claim-external-pubkey-tweaked):", err)
		return
	}
	var claimInvoiceResponseData interface{}
	err = json.Unmarshal(jsonBytes, &claimInvoiceResponseData)
	if err != nil {
		fmt.Println("Error unmarshalling JSON(claim-external-pubkey-tweaked):", err)
		return
	}

	logInputAndOutput([]interface{}{keyPair.PrivateKey, []uint64{1}}, claimInvoiceResponseData)

	//////////////////
	// MINT METHODS //
	//////////////////

	// `/v2/mint/spend`
	logMethod("/v2/mint/spend")
	mintData, err := fc.Mint.Spend(3000, true, 1000, false, nil)
	if err != nil {
		fmt.Println("Error calling SPEND: ", err)
		return
	}

	jsonBytes, err = json.Marshal(mintData)
	if err != nil {
		fmt.Println("Error marshaling JSON(spend):", err)
		return
	}
	var mintResponseData interface{}
	err = json.Unmarshal(jsonBytes, &mintResponseData)
	if err != nil {
		fmt.Println("Error unmarshalling JSON(spend):", err)
		return
	}

	logInputAndOutput([]interface{}{3000, true, 1000}, mintResponseData)

	// `/v2/mint/decode-notes`
	logMethod("/v2/mint/decode-notes")
	decodedData, err := fc.Mint.DecodeNotes(mintData.Notes)
	if err != nil {
		fmt.Println("Error calling DECODE_NOTES: ", err)
		return
	}

	jsonBytes, err = json.Marshal(decodedData)
	if err != nil {
		fmt.Println("Error marshaling JSON(decode-notes):", err)
		return
	}
	var decodedResponseData interface{}
	err = json.Unmarshal(jsonBytes, &decodedResponseData)
	if err != nil {
		fmt.Println("Error unmarshalling JSON(decode-notes):", err)
		return
	}

	logInputAndOutput(mintData.Notes, decodedResponseData)

	// `/v2/mint/encode-notes`
	logMethod("/v2/mint/encode-notes")
	encodedData, err := fc.Mint.EncodeNotes(decodedData.NotesJson)
	if err != nil {
		fmt.Println("Error calling DECODE_NOTES: ", err)
		return
	}

>>>>>>> ac8c2cb0
	jsonBytes, err = json.Marshal(encodedData)
	if err != nil {
		fmt.Println("Error marshaling JSON(encode-notes):", err)
		return
	}
	var encodedResponseData interface{}
	err = json.Unmarshal(jsonBytes, &encodedResponseData)
	if err != nil {
		fmt.Println("Error unmarshalling JSON(encode-notes):", err)
		return
	}

	logInputAndOutput(decodedData.NotesJson, encodedResponseData)

	// `/v2/mint/validate`
	logMethod("/v2/mint/validate")
<<<<<<< HEAD
	if mintData == nil {
		fmt.Println("mintData is nil.")
		return
	}
=======
>>>>>>> ac8c2cb0
	validateData, err := fc.Mint.Validate(mintData.Notes, nil)
	if err != nil {
		fmt.Println("Error calling VALIDATE: ", err)
		return
	}

	jsonBytes, err = json.Marshal(validateData)
	if err != nil {
		fmt.Println("Error marshaling JSON(validate):", err)
		return
	}
	var validateResponseData interface{}
	err = json.Unmarshal(jsonBytes, &validateResponseData)
	if err != nil {
		fmt.Println("Error unmarshalling JSON(validate):", err)
		return
	}

	logInputAndOutput(mintData.Notes, validateResponseData)

	// `/v2/mint/reissue`
	logMethod("/v2/mint/reissue")
<<<<<<< HEAD
	if mintData == nil {
		fmt.Println("mintData is nil.")
		return
	}
=======
>>>>>>> ac8c2cb0
	reissueData, err := fc.Mint.Reissue(mintData.Notes, nil)
	if err != nil {
		fmt.Println("Error calling REISSUE: ", err)
		return
	}

	jsonBytes, err = json.Marshal(reissueData)
	if err != nil {
		fmt.Println("Error marshaling JSON(reissue):", err)
		return
	}
	var reissueResponseData interface{}
	err = json.Unmarshal(jsonBytes, &reissueResponseData)
	if err != nil {
		fmt.Println("Error unmarshalling JSON(reissue):", err)
		return
	}

	logInputAndOutput(mintData.Notes, reissueResponseData)

	// `/v2/mint/split`
	logMethod("/v2/mint/split")
<<<<<<< HEAD
	if mintData == nil {
		fmt.Println("mintData is nil.")
		return
	}
=======
>>>>>>> ac8c2cb0
	splitData, err := fc.Mint.Split(mintData.Notes)
	if err != nil {
		fmt.Println("Error calling SPLIT: ", err)
		return
	}

	jsonBytes, err = json.Marshal(splitData)
	if err != nil {
		fmt.Println("Error marshaling JSON(split):", err)
		return
	}
	var splitResponseData interface{}
	err = json.Unmarshal(jsonBytes, &splitResponseData)
	if err != nil {
		fmt.Println("Error unmarshalling JSON(split):", err)
		return
	}

	logInputAndOutput(mintData.Notes, splitResponseData)

	// `/v2/mint/combine`
	logMethod("/v2/mint/combine")
	notesVec := func() []string {
<<<<<<< HEAD
		if splitData == nil || splitData.Notes == nil {
			fmt.Println("splitData or splitData.Notes is nil")
			return nil
		}
=======
>>>>>>> ac8c2cb0
		result := make([]string, 0, len(splitData.Notes))
		for _, value := range splitData.Notes {
			result = append(result, value)
		}
		return result
	}()
	combineData, err := fc.Mint.Combine(notesVec)
	if err != nil {
		fmt.Println("Error calling COMBINE: ", err)
		return
	}

	jsonBytes, err = json.Marshal(combineData)
	if err != nil {
<<<<<<< HEAD
		fmt.Println("Error marshaling JSON(combine-data):", err)
=======
		fmt.Println("Error marshaling JSON(split):", err)
>>>>>>> ac8c2cb0
		return
	}
	var combineResponseData interface{}
	err = json.Unmarshal(jsonBytes, &combineResponseData)
	if err != nil {
<<<<<<< HEAD
		fmt.Println("Error unmarshalling JSON(combine-data):", err)
=======
		fmt.Println("Error unmarshalling JSON(split):", err)
>>>>>>> ac8c2cb0
		return
	}

	logInputAndOutput(splitData.Notes, combineResponseData)

	/////////////////////
	// ONCHAIN METHODS //
	/////////////////////

	// `/v2/onchain/deposit-address`
<<<<<<< HEAD
	logMethod("/v2/wallet/deposit-address")
=======
	logMethod("/v2/onchain/deposit-address")
>>>>>>> ac8c2cb0
	addr, err := fc.Onchain.CreateDepositAddress(1000, nil)
	if err != nil {
		fmt.Println("Error calling CREATE_DEPOSIT_ADDRESS: ", err)
		return
	}

	jsonBytes, err = json.Marshal(addr)
	if err != nil {
		fmt.Println("Error marshaling JSON(deposit-address):", err)
		return
	}
	var addrResponseData interface{}
	err = json.Unmarshal(jsonBytes, &addrResponseData)
	if err != nil {
		fmt.Println("Error unmarshalling JSON(deposit-address):", err)
		return
	}

	logInputAndOutput(1000, addrResponseData)

	// `/v2/onchain/withdraw`
<<<<<<< HEAD
	logMethod("/v2/wallet/withdraw")
=======
	logMethod("/v2/onchain/withdraw")
>>>>>>> ac8c2cb0
	withdrawData, err := fc.Onchain.Withdraw(addr.Address, 1000, nil)
	if err != nil {
		fmt.Println("Error calling WITHDRAW: ", err)
		return
	}

	jsonBytes, err = json.Marshal(withdrawData)
	if err != nil {
		fmt.Println("Error marshaling JSON(withdraw):", err)
		return
	}
	var withdrawResponseData interface{}
	err = json.Unmarshal(jsonBytes, &withdrawResponseData)
	if err != nil {
		fmt.Println("Error unmarshalling JSON(withdraw):", err)
		return
	}

	logInputAndOutput([]interface{}{addr.Address, 1000}, withdrawResponseData)

	fmt.Println("============================================")
	fmt.Println("|| Done: All methods tested successfully! ||")
	fmt.Println("============================================")
}<|MERGE_RESOLUTION|>--- conflicted
+++ resolved
@@ -66,10 +66,7 @@
 
 func main() {
 	fc := buildTestClient()
-<<<<<<< HEAD
-=======
 	fc.UseDefaultGateway()
->>>>>>> ac8c2cb0
 	keyPair := newKeyPair()
 	fmt.Printf("Generated Key Pair: ")
 	fmt.Printf("       Private Key: %s\n", keyPair.PrivateKey)
@@ -93,7 +90,6 @@
 	discoverResponseData, err := fc.DiscoverVersion(1)
 	if err != nil {
 		fmt.Println("Error calling VERSION: ", err)
-<<<<<<< HEAD
 		return
 	}
 
@@ -109,23 +105,6 @@
 		return
 	}
 
-=======
-		return
-	}
-
-	jsonBytes, err := json.Marshal(discoverResponseData)
-	if err != nil {
-		fmt.Println("Error marshaling JSON(discover-version):", err)
-		return
-	}
-	var fedimintResponseData interface{}
-	err = json.Unmarshal(jsonBytes, &fedimintResponseData)
-	if err != nil {
-		fmt.Println("Error unmarshalling JSON(discover-version):", err)
-		return
-	}
-
->>>>>>> ac8c2cb0
 	logInputAndOutput(1, fedimintResponseData)
 
 	// `/v2/admin/federation-ids
@@ -146,29 +125,16 @@
 	}
 
 	jsonBytes, err = json.Marshal(infoDataResponse)
-<<<<<<< HEAD
-	if err != nil {
-		fmt.Println("Error marshaling JSON(discover-version):", err)
+	if err != nil {
+		fmt.Println("Error marshaling JSON(info):", err)
 		return
 	}
 	var infoResponseData interface{}
 	err = json.Unmarshal(jsonBytes, &infoResponseData)
 	if err != nil {
-		fmt.Println("Error unmarshalling JSON(discover-version):", err)
-		return
-	}
-=======
-	if err != nil {
-		fmt.Println("Error marshaling JSON(discover-version):", err)
-		return
-	}
-	var infoResponseData interface{}
-	err = json.Unmarshal(jsonBytes, &infoResponseData)
-	if err != nil {
-		fmt.Println("Error unmarshalling JSON(discover-version):", err)
-		return
-	}
->>>>>>> ac8c2cb0
+		fmt.Println("Error unmarshalling JSON(info):", err)
+		return
+	}
 
 	logInputAndOutput(nil, infoResponseData)
 
@@ -179,7 +145,6 @@
 	}
 	logMethod("/v2/admin/join")
 	joinData, err := fc.Join(inviteCode, true, true, false)
-<<<<<<< HEAD
 	if err != nil {
 		fmt.Println("Error calling JOIN: ", err)
 		return
@@ -197,32 +162,13 @@
 		return
 	}
 
-=======
-	if err != nil {
-		fmt.Println("Error calling JOIN: ", err)
-		return
-	}
-
-	jsonBytes, err = json.Marshal(joinData)
-	if err != nil {
-		fmt.Println("Error marshaling JSON(join):", err)
-		return
-	}
-	var joinResponseData interface{}
-	err = json.Unmarshal(jsonBytes, &joinResponseData)
-	if err != nil {
-		fmt.Println("Error unmarshalling JSON(join):", err)
-		return
-	}
-
->>>>>>> ac8c2cb0
 	logInputAndOutput(inviteCode, joinResponseData)
 
 	// `/v2/admin/list-operations`
 	logMethod("/v2/admin/list-operations")
 	listOperationsData, err := fc.ListOperations(10, nil)
 	if err != nil {
-		fmt.Println("Error calling JOIN: ", err)
+		fmt.Println("Error calling LIST OPERATIONS: ", err)
 		return
 	}
 
@@ -246,18 +192,13 @@
 
 	// `/v2/ln/list-gateways`
 	logMethod("/v2/ln/list-gateways")
-<<<<<<< HEAD
-	gatewayList, err := fc.Ln.ListGateways(&fc.ActiveFederationId)
-=======
 	gatewayList, err := fc.Ln.ListGateways(nil)
->>>>>>> ac8c2cb0
 	if err != nil {
 		fmt.Println("Error calling LIST_GATEWAYS: ", err)
 		return
 	}
 
 	jsonBytes, err = json.Marshal(gatewayList)
-<<<<<<< HEAD
 	if err != nil {
 		fmt.Println("Error marshaling JSON(list-gateways):", err)
 		return
@@ -268,30 +209,12 @@
 		fmt.Println("Error unmarshalling JSON(list-gateways):", err)
 		return
 	}
-=======
-	if err != nil {
-		fmt.Println("Error marshaling JSON(list-gateways):", err)
-		return
-	}
-	var gatewayListResponseData interface{}
-	err = json.Unmarshal(jsonBytes, &gatewayListResponseData)
-	if err != nil {
-		fmt.Println("Error unmarshalling JSON(list-gateways):", err)
-		return
-	}
->>>>>>> ac8c2cb0
 
 	logInputAndOutput(nil, gatewayListResponseData)
 
 	// `/v2/ln/invoice`
 	logMethod("/v2/ln/invoice")
-<<<<<<< HEAD
-
-	gatewayId := "035f2f7912e0f570841d5c0d8976a40af0dcca5609198436f596e78d2c851ee58a"
-	invoiceData, err := fc.Ln.CreateInvoice(10000, "test_INVOICE", nil, &gatewayId, nil)
-=======
-	invoiceData, err := fc.Ln.CreateInvoice(10000, "test", nil, nil, nil)
->>>>>>> ac8c2cb0
+	invoiceData, err := fc.Ln.CreateInvoice(10000, "test_INVOICE", nil, fc.GetActiveGatewayId(), nil)
 	if err != nil {
 		fmt.Println("Error calling INVOICE: ", err)
 		return
@@ -313,12 +236,10 @@
 
 	// `/v2/ln/pay`
 	logMethod("/v2/ln/pay")
-<<<<<<< HEAD
-	comment := "Test for services"
-	if invoiceData == nil {
+  if invoiceData == nil {
 		fmt.Println("invoice data is empty")
 	}
-	payData, err := fc.Ln.Pay(invoiceData.Invoice, nil, &comment, &gatewayId, nil)
+	payData, err := fc.Ln.Pay(invoiceData.Invoice, fc.GetActiveGatewayId(), nil, nil, nil)
 	if err != nil {
 		fmt.Println("Error calling PAY: ", err)
 		return
@@ -340,163 +261,9 @@
 
 	// /v2/ln/await-invoice
 	logMethod("/v2/ln/await-invoice")
-	if invoiceData == nil {
+  if invoiceData == nil {
 		fmt.Println("invoice data is empty")
 	}
-	awaitInvoiceData, err := fc.Ln.AwaitInvoice(invoiceData.OperationId, nil)
-	if err != nil {
-		fmt.Println("Error calling AWAIT_INVOICE: ", err)
-		return
-	}
-
-	jsonBytes, err = json.Marshal(awaitInvoiceData)
-	if err != nil {
-		fmt.Println("Error marshaling JSON(await-invoice):", err)
-		return
-	}
-	var awaitInvoiceResponseData interface{}
-	err = json.Unmarshal(jsonBytes, &awaitInvoiceResponseData)
-	if err != nil {
-		fmt.Println("Error unmarshalling JSON(await-invoice):", err)
-		return
-	}
-
-	logInputAndOutput(invoiceData.OperationId, awaitInvoiceResponseData)
-
-	// `/v1/ln/invoice-external-pubkey-tweaked`
-	logMethod("/v1/ln/invoice-external-pubkey-tweaked")
-	tweakInvoice, err := fc.Ln.CreateInvoiceForPubkeyTweak(keyPair.PublicKey, 1, 10000, "test", nil, &gatewayId, nil)
-	if err != nil {
-		fmt.Println("Error calling CREATE_INVOICE_FOR_PUBKEY_TWEAK: ", err)
-		return
-	}
-
-	jsonBytes, err = json.Marshal(tweakInvoice)
-	if err != nil {
-		fmt.Println("Error marshaling JSON(await-invoice):", err)
-		return
-	}
-	var tweakInvoiceResponseData interface{}
-	err = json.Unmarshal(jsonBytes, &tweakInvoiceResponseData)
-	if err != nil {
-		fmt.Println("Error unmarshalling JSON(await-invoice):", err)
-		return
-	}
-
-	logInputAndOutput([]interface{}{keyPair.PublicKey, 1, 10000, "test"}, tweakInvoiceResponseData)
-	// pay the invoice
-	_, _ = fc.Ln.Pay(tweakInvoice.Invoice, nil, nil, nil, nil)
-	fmt.Println("Paid locked invoice!")
-
-	// `/v1/ln/claim-external-pubkey-tweaked`
-	logMethod("/v1/ln/claim-external-pubkey-tweaked")
-	claimInvoice, err := fc.Ln.ClaimPubkeyTweakReceive(keyPair.PrivateKey, []uint64{1}, fc.GetActiveFederationId())
-	if err != nil {
-		fmt.Println("Error calling CLAIM_PUBKEY_RECEIVE_TWEAKED: ", err)
-		return
-	}
-
-	jsonBytes, err = json.Marshal(claimInvoice)
-	if err != nil {
-		fmt.Println("Error marshaling JSON(claim-external-pubkey-tweaked):", err)
-		return
-	}
-	var claimInvoiceResponseData interface{}
-	err = json.Unmarshal(jsonBytes, &claimInvoiceResponseData)
-	if err != nil {
-		fmt.Println("Error unmarshalling JSON(claim-external-pubkey-tweaked):", err)
-		return
-	}
-
-	logInputAndOutput([]interface{}{keyPair.PrivateKey, []uint64{1}}, claimInvoiceResponseData)
-
-	//////////////////
-	// MINT METHODS //
-	//////////////////
-
-	// `/v2/mint/spend`
-	logMethod("/v2/mint/spend")
-	mintData, err := fc.Mint.Spend(3000, true, 1000, false, nil)
-	if err != nil {
-		fmt.Println("Error calling SPEND: ", err)
-		return
-	}
-
-	jsonBytes, err = json.Marshal(mintData)
-	if err != nil {
-		fmt.Println("Error marshaling JSON(spend):", err)
-		return
-	}
-	var mintResponseData interface{}
-	err = json.Unmarshal(jsonBytes, &mintResponseData)
-	if err != nil {
-		fmt.Println("Error unmarshalling JSON(spend):", err)
-		return
-	}
-
-	logInputAndOutput([]interface{}{3000, true, 1000}, mintResponseData)
-
-	// `/v2/mint/decode-notes`
-	logMethod("/v2/mint/decode-notes")
-	if mintData == nil {
-		fmt.Println("mintData is nil.")
-		return
-	}
-	decodedData, err := fc.Mint.DecodeNotes(mintData.Notes)
-	if err != nil {
-		fmt.Println("Error calling DECODE_NOTES: ", err)
-		return
-	}
-
-	jsonBytes, err = json.Marshal(decodedData)
-	if err != nil {
-		fmt.Println("Error marshaling JSON(decode-notes):", err)
-		return
-	}
-	var decodedResponseData interface{}
-	err = json.Unmarshal(jsonBytes, &decodedResponseData)
-	if err != nil {
-		fmt.Println("Error unmarshalling JSON(decode-notes):", err)
-		return
-	}
-
-	logInputAndOutput(mintData.Notes, decodedResponseData)
-
-	// `/v2/mint/encode-notes`
-	logMethod("/v2/mint/encode-notes")
-	if decodedData == nil {
-		fmt.Println("decodedData is nil.")
-		return
-	}
-	encodedData, err := fc.Mint.EncodeNotes(decodedData.NotesJson)
-	if err != nil {
-		fmt.Println("Error calling ENCODE_NOTES: ", err)
-		return
-	}
-
-=======
-	payData, err := fc.Ln.Pay(invoiceData.Invoice, fc.GetActiveGatewayId(), nil, nil, nil)
-	if err != nil {
-		fmt.Println("Error calling PAY: ", err)
-		return
-	}
-
-	jsonBytes, err = json.Marshal(payData)
-	if err != nil {
-		fmt.Println("Error marshaling JSON(pay):", err)
-		return
-	}
-	var payResponseData interface{}
-	err = json.Unmarshal(jsonBytes, &payResponseData)
-	if err != nil {
-		fmt.Println("Error unmarshalling JSON(pay):", err)
-		return
-	}
-
-	logInputAndOutput(invoiceData.Invoice, payResponseData)
-
-	// /v2/ln/await-invoice
-	logMethod("/v2/ln/await-invoice")
 	awaitInvoiceData, err := fc.Ln.AwaitInvoice(invoiceData.OperationId, fc.GetActiveGatewayId(), nil)
 	if err != nil {
 		fmt.Println("Error calling AWAIT_INVOICE: ", err)
@@ -544,7 +311,7 @@
 
 	// `/v1/ln/claim-external-pubkey-tweaked`
 	logMethod("/v1/ln/claim-external-pubkey-tweaked")
-	claimInvoice, err := fc.Ln.ClaimPubkeyTweakReceive(keyPair.PrivateKey, []uint64{1}, fc.GetActiveFederationId(), fc.GetActiveFederationId())
+	claimInvoice, err := fc.Ln.ClaimPubkeyTweakReceive(keyPair.PrivateKey, []uint64{1}, fc.GetActiveGatewayId(), fc.GetActiveFederationId())
 	if err != nil {
 		fmt.Println("Error calling CLAIM_PUBKEY_RECEIVE_TWEAKED: ", err)
 		return
@@ -592,6 +359,10 @@
 
 	// `/v2/mint/decode-notes`
 	logMethod("/v2/mint/decode-notes")
+  if mintData == nil {
+		fmt.Println("mintData is nil.")
+		return
+	}
 	decodedData, err := fc.Mint.DecodeNotes(mintData.Notes)
 	if err != nil {
 		fmt.Println("Error calling DECODE_NOTES: ", err)
@@ -614,13 +385,16 @@
 
 	// `/v2/mint/encode-notes`
 	logMethod("/v2/mint/encode-notes")
+  if decodedData == nil {
+		fmt.Println("decodedData is nil.")
+		return
+	}
 	encodedData, err := fc.Mint.EncodeNotes(decodedData.NotesJson)
 	if err != nil {
 		fmt.Println("Error calling DECODE_NOTES: ", err)
 		return
 	}
 
->>>>>>> ac8c2cb0
 	jsonBytes, err = json.Marshal(encodedData)
 	if err != nil {
 		fmt.Println("Error marshaling JSON(encode-notes):", err)
@@ -637,13 +411,11 @@
 
 	// `/v2/mint/validate`
 	logMethod("/v2/mint/validate")
-<<<<<<< HEAD
 	if mintData == nil {
 		fmt.Println("mintData is nil.")
 		return
 	}
-=======
->>>>>>> ac8c2cb0
+
 	validateData, err := fc.Mint.Validate(mintData.Notes, nil)
 	if err != nil {
 		fmt.Println("Error calling VALIDATE: ", err)
@@ -666,13 +438,11 @@
 
 	// `/v2/mint/reissue`
 	logMethod("/v2/mint/reissue")
-<<<<<<< HEAD
 	if mintData == nil {
 		fmt.Println("mintData is nil.")
 		return
 	}
-=======
->>>>>>> ac8c2cb0
+
 	reissueData, err := fc.Mint.Reissue(mintData.Notes, nil)
 	if err != nil {
 		fmt.Println("Error calling REISSUE: ", err)
@@ -695,13 +465,11 @@
 
 	// `/v2/mint/split`
 	logMethod("/v2/mint/split")
-<<<<<<< HEAD
 	if mintData == nil {
 		fmt.Println("mintData is nil.")
 		return
 	}
-=======
->>>>>>> ac8c2cb0
+
 	splitData, err := fc.Mint.Split(mintData.Notes)
 	if err != nil {
 		fmt.Println("Error calling SPLIT: ", err)
@@ -725,13 +493,10 @@
 	// `/v2/mint/combine`
 	logMethod("/v2/mint/combine")
 	notesVec := func() []string {
-<<<<<<< HEAD
 		if splitData == nil || splitData.Notes == nil {
 			fmt.Println("splitData or splitData.Notes is nil")
 			return nil
 		}
-=======
->>>>>>> ac8c2cb0
 		result := make([]string, 0, len(splitData.Notes))
 		for _, value := range splitData.Notes {
 			result = append(result, value)
@@ -746,21 +511,13 @@
 
 	jsonBytes, err = json.Marshal(combineData)
 	if err != nil {
-<<<<<<< HEAD
 		fmt.Println("Error marshaling JSON(combine-data):", err)
-=======
-		fmt.Println("Error marshaling JSON(split):", err)
->>>>>>> ac8c2cb0
 		return
 	}
 	var combineResponseData interface{}
 	err = json.Unmarshal(jsonBytes, &combineResponseData)
 	if err != nil {
-<<<<<<< HEAD
 		fmt.Println("Error unmarshalling JSON(combine-data):", err)
-=======
-		fmt.Println("Error unmarshalling JSON(split):", err)
->>>>>>> ac8c2cb0
 		return
 	}
 
@@ -771,11 +528,7 @@
 	/////////////////////
 
 	// `/v2/onchain/deposit-address`
-<<<<<<< HEAD
-	logMethod("/v2/wallet/deposit-address")
-=======
 	logMethod("/v2/onchain/deposit-address")
->>>>>>> ac8c2cb0
 	addr, err := fc.Onchain.CreateDepositAddress(1000, nil)
 	if err != nil {
 		fmt.Println("Error calling CREATE_DEPOSIT_ADDRESS: ", err)
@@ -797,11 +550,7 @@
 	logInputAndOutput(1000, addrResponseData)
 
 	// `/v2/onchain/withdraw`
-<<<<<<< HEAD
-	logMethod("/v2/wallet/withdraw")
-=======
 	logMethod("/v2/onchain/withdraw")
->>>>>>> ac8c2cb0
 	withdrawData, err := fc.Onchain.Withdraw(addr.Address, 1000, nil)
 	if err != nil {
 		fmt.Println("Error calling WITHDRAW: ", err)
