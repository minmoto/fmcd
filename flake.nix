--- conflicted
+++ resolved
@@ -10,12 +10,6 @@
       inputs.nixpkgs.follows = "nixpkgs";
     };
 
-<<<<<<< HEAD
-    flake-utils.url = "github:numtide/flake-utils";
-  };
-
-  outputs = { self, nixpkgs, flakebox, flake-utils }:
-=======
     flakebox = {
       url = "github:dpc/flakebox?rev=226d584e9a288b9a0471af08c5712e7fac6f87dc";
       inputs.nixpkgs.follows = "nixpkgs";
@@ -26,7 +20,6 @@
   };
 
   outputs = { self, nixpkgs, flakebox, fenix, flake-utils }:
->>>>>>> 0583de35
     flake-utils.lib.eachDefaultSystem (system:
       let
         pkgs = import nixpkgs { inherit system; };
@@ -95,9 +88,6 @@
         packages = { default = outputs.fedimint-clientd; };
         devShells = flakeboxLib.mkShells {
           packages = [ ];
-<<<<<<< HEAD
-          nativeBuildInputs = [ pkgs.mprocs pkgs.go pkgs.bun ];
-=======
           buildInputs = commonArgs.buildInputs;
           nativeBuildInputs =
             [ pkgs.mprocs pkgs.go pkgs.bun commonArgs.nativeBuildInputs ];
@@ -106,7 +96,7 @@
             export RUSTDOCFLAGS="--cfg tokio_unstable"
             export RUST_LOG="info"
           '';
->>>>>>> 0583de35
+
         };
       });
 }